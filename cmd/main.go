--- conflicted
+++ resolved
@@ -138,14 +138,11 @@
 	return "UserInterface"
 }
 
-<<<<<<< HEAD
-=======
 var defaultToolConfigPaths = []string{
 	filepath.Join("{CONFIG}", "kubectl-ai", "tools.yaml"),
 	filepath.Join("{HOME}", ".config", "kubectl-ai", "tools.yaml"),
 }
 
->>>>>>> 8a90e07d
 var defaultConfigPaths = []string{
 	filepath.Join("{CONFIG}", "kubectl-ai", "config.yaml"),
 	filepath.Join("{HOME}", ".config", "kubectl-ai", "config.yaml"),
@@ -189,7 +186,6 @@
 	return nil
 }
 
-<<<<<<< HEAD
 // expandConfigPath replaces {CONFIG} and {HOME} tokens in a path with actual directories.
 func expandConfigPath(configPath string) (string, error) {
 	pathWithPlaceholdersExpanded := configPath
@@ -220,31 +216,6 @@
 			continue
 		}
 		configBytes, err := os.ReadFile(filepath.Clean(finalPath))
-=======
-func (o *Options) LoadConfigurationFile() error {
-	configPaths := defaultConfigPaths
-	for _, configPath := range configPaths {
-		pathWithPlaceholdersExpanded := configPath
-
-		if strings.Contains(pathWithPlaceholdersExpanded, "{CONFIG}") {
-			configDir, err := os.UserConfigDir()
-			if err != nil {
-				return fmt.Errorf("getting user config directory (for config file path %q): %w", configPath, err)
-			}
-			pathWithPlaceholdersExpanded = strings.ReplaceAll(pathWithPlaceholdersExpanded, "{CONFIG}", configDir)
-		}
-
-		if strings.Contains(pathWithPlaceholdersExpanded, "{HOME}") {
-			homeDir, err := os.UserHomeDir()
-			if err != nil {
-				return fmt.Errorf("getting user home directory (for config file path %q): %w", configPath, err)
-			}
-			pathWithPlaceholdersExpanded = strings.ReplaceAll(pathWithPlaceholdersExpanded, "{HOME}", homeDir)
-		}
-
-		configPath = filepath.Clean(pathWithPlaceholdersExpanded)
-		configBytes, err := os.ReadFile(configPath)
->>>>>>> 8a90e07d
 		if err != nil {
 			if os.IsNotExist(err) {
 				// ignore missing config files, they are optional
