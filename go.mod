--- conflicted
+++ resolved
@@ -18,13 +18,9 @@
 	github.com/mark3labs/mcp-go v0.31.0
 	github.com/spf13/cobra v1.9.1
 	github.com/spf13/pflag v1.0.6
-<<<<<<< HEAD
 	github.com/stretchr/testify v1.10.0
 	golang.org/x/sync v0.13.0
-=======
 	go.uber.org/mock v0.6.0
-	golang.org/x/sync v0.16.0
->>>>>>> 105eeba2
 	golang.org/x/term v0.31.0
 	k8s.io/klog/v2 v2.130.1
 	mvdan.cc/sh/v3 v3.11.0
