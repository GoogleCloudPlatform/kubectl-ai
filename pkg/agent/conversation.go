--- conflicted
+++ resolved
@@ -758,7 +758,6 @@
 	return "", false, nil
 }
 
-<<<<<<< HEAD
 func (c *Agent) SaveSession() (string, error) {
 	c.sessionMu.Lock()
 	defer c.sessionMu.Unlock()
@@ -792,7 +791,8 @@
 	c.llmChat.Initialize(c.ChatMessageStore.ChatMessages())
 
 	return newSession.ID, nil
-=======
+}
+
 // loadSession loads a session by ID (or latest), updates the agent's state, and re-initializes the chat.
 func (c *Agent) loadSession(sessionID string) error {
 	manager, err := sessions.NewSessionManager()
@@ -840,7 +840,6 @@
 	}
 
 	return nil
->>>>>>> c18b1240
 }
 
 func (c *Agent) listModels(ctx context.Context) ([]string, error) {
