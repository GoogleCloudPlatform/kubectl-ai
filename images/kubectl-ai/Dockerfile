<<<<<<< HEAD
ARG GO_VERSION="1.24.3"
ARG GCLOUD_CLI_VERSION="530.0.0-stable"
=======
ARG GO_VERSION=1.24.3
ARG KUBECTL_VERSION=v1.33.0
ARG GCLOUD_CLI_VERSION=530.0.0-stable
>>>>>>> bff0d49b

FROM golang:${GO_VERSION}-bookworm as builder

WORKDIR /src
COPY go.mod go.sum ./
COPY gollm/ ./gollm/
RUN go mod download

COPY cmd/ ./cmd/
COPY pkg/ ./pkg/

RUN CGO_ENABLED=0 go build -o kubectl-ai ./cmd/
FROM debian:bookworm-slim AS kubectl-tool
<<<<<<< HEAD
ENV DEBIAN_FRONTEND=noninteractive
RUN apt-get update && \
    apt-get install -y --no-install-recommends curl ca-certificates && \
    mkdir -p /opt/tools/kubectl/bin/ && \
    curl -v -L "https://dl.k8s.io/release/v1.33.0/bin/linux/amd64/kubectl" -o /opt/tools/kubectl/bin/kubectl && \
=======
RUN apt-get update && \
    apt-get install -y --no-install-recommends curl ca-certificates && \
    mkdir -p /opt/tools/kubectl/bin/ && \
    curl -L "https://dl.k8s.io/release/${KUBECTL_VERSION}/bin/linux/amd64/kubectl" -o /opt/tools/kubectl/bin/kubectl && \
>>>>>>> bff0d49b
    chmod +x /opt/tools/kubectl/bin/kubectl && \
    apt-get clean && \
    rm -rf /var/lib/apt/lists/*

FROM gcr.io/google.com/cloudsdktool/google-cloud-cli:${GCLOUD_CLI_VERSION} AS runtime
RUN apt-get update -y && \
    apt-get install -y apt-transport-https ca-certificates gnupg curl ca-certificates && \
    curl https://packages.cloud.google.com/apt/doc/apt-key.gpg | gpg --dearmor -o /usr/share/keyrings/cloud.google.gpg && \
    echo "deb [signed-by=/usr/share/keyrings/cloud.google.gpg] https://packages.cloud.google.com/apt cloud-sdk main" | tee /etc/apt/sources.list.d/google-cloud-sdk.list && \
    apt-get update -y && \
    apt-get install -y google-cloud-cli-gke-gcloud-auth-plugin && \
    apt-get clean && \
    rm -rf /var/lib/apt/lists/*

COPY --from=builder /src/kubectl-ai /bin/kubectl-ai
COPY --from=kubectl-tool /opt/tools/kubectl/ /opt/tools/kubectl/
RUN ln -sf /opt/tools/kubectl/bin/kubectl /bin/kubectl

ENTRYPOINT [ "/bin/kubectl-ai" ]<|MERGE_RESOLUTION|>--- conflicted
+++ resolved
@@ -1,11 +1,5 @@
-<<<<<<< HEAD
 ARG GO_VERSION="1.24.3"
 ARG GCLOUD_CLI_VERSION="530.0.0-stable"
-=======
-ARG GO_VERSION=1.24.3
-ARG KUBECTL_VERSION=v1.33.0
-ARG GCLOUD_CLI_VERSION=530.0.0-stable
->>>>>>> bff0d49b
 
 FROM golang:${GO_VERSION}-bookworm as builder
 
@@ -19,18 +13,11 @@
 
 RUN CGO_ENABLED=0 go build -o kubectl-ai ./cmd/
 FROM debian:bookworm-slim AS kubectl-tool
-<<<<<<< HEAD
 ENV DEBIAN_FRONTEND=noninteractive
 RUN apt-get update && \
     apt-get install -y --no-install-recommends curl ca-certificates && \
     mkdir -p /opt/tools/kubectl/bin/ && \
     curl -v -L "https://dl.k8s.io/release/v1.33.0/bin/linux/amd64/kubectl" -o /opt/tools/kubectl/bin/kubectl && \
-=======
-RUN apt-get update && \
-    apt-get install -y --no-install-recommends curl ca-certificates && \
-    mkdir -p /opt/tools/kubectl/bin/ && \
-    curl -L "https://dl.k8s.io/release/${KUBECTL_VERSION}/bin/linux/amd64/kubectl" -o /opt/tools/kubectl/bin/kubectl && \
->>>>>>> bff0d49b
     chmod +x /opt/tools/kubectl/bin/kubectl && \
     apt-get clean && \
     rm -rf /var/lib/apt/lists/*
