# kubectl-ai MCP Server

kubectl-ai can run as an MCP (Model Context Protocol) server, exposing kubectl-ai tools to other MCP clients. The server can run in two modes:

1. **Built-in tools only**: Exposes only kubectl-ai's native tools
2. **External tool discovery**: Additionally discovers and exposes tools from other MCP servers

## Quick Start

### Basic MCP Server (Built-in tools only)

Start the MCP server with only kubectl-ai's built-in tools:

```bash
kubectl-ai --mcp-server
```

### Enhanced MCP Server (With external tool discovery)

Start the MCP server with external MCP tool discovery enabled:

```bash
kubectl-ai --mcp-server --external-tools
```

### Expose an HTTP Endpoint for MCP Clients

Run the server with the streamable HTTP transport to serve compatible MCP clients (including kubectl-ai MCP client mode) over HTTP:

```bash
kubectl-ai --mcp-server --mcp-server-mode streamable-http --http-port 9080
```

This listens on `http://localhost:9080/mcp` by default.

## Configuration

When `--external-tools` is enabled, the enhanced MCP server will automatically discover and expose tools from configured MCP servers. You can configure MCP servers using the standard MCP client configuration file.

### Example MCP Configuration

Create `~/.config/kubectl-ai/mcp.yaml`:

```yaml
servers:
  filesystem:
    command: "npx"
    args:
      [
        "-y",
        "@modelcontextprotocol/server-filesystem",
        "/path/to/allowed/files",
      ]

  brave-search:
    command: "npx"
    args: ["-y", "@modelcontextprotocol/server-brave-search"]
    env:
      BRAVE_API_KEY: "your-api-key"
```

## Features

### Tool Aggregation

When external tool discovery is enabled with `--external-tools`, the kubectl-ai MCP server acts as a **tool aggregator**, providing:

- All kubectl-ai built-in tools (kubectl, cluster analysis, etc.)
- Tools from external MCP servers (filesystem, web search, etc.)
- Unified interface for all tools through a single MCP endpoint

### Graceful Degradation

The server handles external MCP connection failures gracefully:

- If external MCP servers are unavailable, the server continues with built-in tools only
- Individual tool failures don't affect the overall server operation
- Clear logging for troubleshooting connection issues

### Example Usage in Claude Desktop

Configure Claude Desktop to use kubectl-ai as an MCP server:

**Basic usage (built-in tools only):**

```json
{
  "mcpServers": {
    "kubectl-ai": {
      "command": "kubectl-ai",
      "args": ["--mcp-server"]
    }
  }
}
```

**Enhanced usage (with external tools):**

```json
{
  "mcpServers": {
    "kubectl-ai": {
      "command": "kubectl-ai",
      "args": ["--mcp-server", "--external-tools"]
    }
  }
}
```

## Available Tools

### Built-in Tools

kubectl-ai provides the following native tools:

- `bash`: Executes a bash command. Use this tool only when you need to execute a shell command.
- `kubectl`: Executes a kubectl command against the user's Kubernetes cluster. Use this tool only when you need to query or modify the state of the user's Kubernetes cluster.

### External Tools (when `--external-tools` is enabled)

Additional tools are available depending on the configured MCP servers:

- **Filesystem tools**: Read/write files, list directories
- **Web search tools**: Search the internet for information
- **Database tools**: Query databases
- **API tools**: Interact with external APIs
- **Custom tools**: Any MCP-compatible tools

## Command Line Options

<<<<<<< HEAD
| Flag | Default | Description |
|------|---------|-------------|
| `--mcp-server` | `false` | Run in MCP server mode |
| `--external-tools` | `false` | Discover and expose external MCP tools (requires --mcp-server) |
| `--kubeconfig` | `~/.kube/config` | Path to kubeconfig file |
| `--mcp-server-mode` | `stdio` | Transport for the MCP server (`stdio` or `streamable-http`) |
| `--http-port` | `9080` | Port for the HTTP endpoint when using `streamable-http` mode |
=======
| Flag                | Default          | Description                                                            |
| ------------------- | ---------------- | ---------------------------------------------------------------------- |
| `--mcp-server`      | `false`          | Run in MCP server mode                                                 |
| `--external-tools`  | `false`          | Discover and expose external MCP tools (requires --mcp-server)         |
| `--kubeconfig`      | `~/.kube/config` | Path to kubeconfig file                                                |
| `--mcp-server-mode` | `stdio`          | Transport for the MCP server (`stdio`, `sse`, or `streamable-http`)    |
| `--http-port`       | `9080`           | Port for the HTTP endpoint when using `sse` or `streamable-http` modes |
>>>>>>> e1389310

## Architecture

```txt
┌─────────────────┐    ┌───────────────────┐    ┌─────────────────┐
│   MCP Client    │───▶│ kubectl-ai Server │───▶│ External Tools  │
│  (Claude, etc.) │    │                   │    │ (filesystem,    │
│                 │    │ ┌───────────────┐ │    │  web search,    │
│                 │    │ │ Built-in      │ │    │  etc.)          │
│                 │    │ │ kubectl tools │ │    │                 │
│                 │    │ └───────────────┘ │    │                 │
└─────────────────┘    └───────────────────┘    └─────────────────┘
```

The kubectl-ai MCP server acts as both:

- An **MCP Server** (exposing tools to clients)
- An **MCP Client** (consuming tools from other servers, when `--external-tools` is enabled)

This creates a powerful tool aggregation pattern where kubectl-ai becomes a central hub for both Kubernetes operations and general-purpose tools.

## Troubleshooting

### External Tools Not Available

If external tools aren't appearing:

1. Ensure you're using both `--mcp-server` and `--external-tools` flags
2. Check MCP configuration file exists and is valid
3. Verify external MCP servers are working independently
4. Check kubectl-ai logs for connection errors
5. Try running with external tools disabled to isolate issues

### Performance Considerations

- Tool discovery adds startup time (usually 2-3 seconds) when `--external-tools` is enabled
- Each external tool call has network overhead
- Consider running without `--external-tools` for faster startup if external tools aren't needed

### Debugging

Enable verbose logging to troubleshoot:

```bash
kubectl-ai --mcp-server --external-tools -v=2
```

This will show:

- MCP server connection attempts
- Tool discovery results
- Tool call routing decisions<|MERGE_RESOLUTION|>--- conflicted
+++ resolved
@@ -128,23 +128,13 @@
 
 ## Command Line Options
 
-<<<<<<< HEAD
-| Flag | Default | Description |
-|------|---------|-------------|
-| `--mcp-server` | `false` | Run in MCP server mode |
-| `--external-tools` | `false` | Discover and expose external MCP tools (requires --mcp-server) |
-| `--kubeconfig` | `~/.kube/config` | Path to kubeconfig file |
-| `--mcp-server-mode` | `stdio` | Transport for the MCP server (`stdio` or `streamable-http`) |
-| `--http-port` | `9080` | Port for the HTTP endpoint when using `streamable-http` mode |
-=======
 | Flag                | Default          | Description                                                            |
 | ------------------- | ---------------- | ---------------------------------------------------------------------- |
 | `--mcp-server`      | `false`          | Run in MCP server mode                                                 |
 | `--external-tools`  | `false`          | Discover and expose external MCP tools (requires --mcp-server)         |
 | `--kubeconfig`      | `~/.kube/config` | Path to kubeconfig file                                                |
-| `--mcp-server-mode` | `stdio`          | Transport for the MCP server (`stdio`, `sse`, or `streamable-http`)    |
-| `--http-port`       | `9080`           | Port for the HTTP endpoint when using `sse` or `streamable-http` modes |
->>>>>>> e1389310
+| `--mcp-server-mode` | `stdio`          | Transport for the MCP server (`stdio` or `streamable-http`)    |
+| `--http-port`       | `9080`           | Port for the HTTP endpoint when using `streamable-http` modes |
 
 ## Architecture
 
